--- conflicted
+++ resolved
@@ -60,10 +60,14 @@
         # TODO invert gather+linear to gather_set+linear+gather if beneficial
 
     def forward(self, layer_values: dict[int, torch.Tensor]):
-        input_values = self.gather(layer_values)
-        w = self.weight()
-        w = self.gather_weights(w)
-        y = w @ input_values
+        with torch.profiler.record_function('LINEAR__GATHER_INPS'):
+            input_values = self.gather(layer_values)
+        with torch.profiler.record_function('LINEAR__WEIGHT'):
+            w = self.weight()
+        with torch.profiler.record_function('LINEAR__GATHER_WEIGHTS'):
+            w = self.gather_weights(w)
+        with torch.profiler.record_function('LINEAR__LINEAR'):
+            y = w @ input_values
         return y
 
     def extra_repr(self) -> str:
@@ -125,20 +129,16 @@
         self.post_linear_gather = build_optimal_gather(to_order_idxs)
 
     def forward(self, layer_values: dict[int, torch.Tensor]):
-<<<<<<< HEAD
-        with torch.profiler.record_function('LINEAR_GATHER'):
+        with torch.profiler.record_function('LINEAR__GATHER_INPS_UNIQ'):
             input_values = self.gather(layer_values)
-        with torch.profiler.record_function('LINEAR_WEIGHTS_GATHER'):
-            w = self.gather_weights(self.weight())
-        with torch.profiler.record_function('LINEAR_LINEAR'):
+        with torch.profiler.record_function('LINEAR__WEIGHT'):
+            w = self.weight()
+        with torch.profiler.record_function('LINEAR__GATHER_WEIGHTS_UNIQ'):
+            w = self.gather_weights(w)
+        with torch.profiler.record_function('LINEAR__LINEAR'):
             y = w @ input_values
-=======
-        input_values = self.gather(layer_values)
-        w = self.weight()
-        w = self.gather_weights(w)
-        y = w @ input_values
-        y = self.post_linear_gather(y)
->>>>>>> af5694ec
+        with torch.profiler.record_function('LINEAR__POST_GATHER'):
+            y = self.post_linear_gather(y)
         return y
 
     def extra_repr(self) -> str:

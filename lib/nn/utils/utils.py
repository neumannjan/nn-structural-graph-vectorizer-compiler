--- conflicted
+++ resolved
@@ -1,26 +1,13 @@
 import torch
 
 
-<<<<<<< HEAD
-class ReshapeWithPeriod(torch.nn.Module):
-    def __init__(self, period: int) -> None:
-        super().__init__()
-        self.period = period
-
-    def forward(self, x: torch.Tensor) -> torch.Tensor:
-        with torch.profiler.record_function('RESHAPE'):
-            return x.reshape([-1, self.period, *x.shape[1:]])
-
-
-=======
->>>>>>> af5694ec
 class ViewWithPeriod(torch.nn.Module):
     def __init__(self, period: int) -> None:
         super().__init__()
         self.period = period
 
     def forward(self, x: torch.Tensor) -> torch.Tensor:
-        with torch.profiler.record_function('VIEW'):
+        with torch.profiler.record_function("VIEW"):
             return x.view([-1, self.period, *x.shape[1:]])
 
     def extra_repr(self) -> str:
@@ -34,33 +21,10 @@
         self.total_length = total_length
 
     def forward(self, x: torch.Tensor) -> torch.Tensor:
-        with torch.profiler.record_function('REPEAT'):
+        with torch.profiler.record_function("REPEAT"):
             x = x.repeat(self.repeats, *([1] * (x.dim() - 1)))
             x = x[: self.total_length]
         return x
 
-<<<<<<< HEAD
-
-class Unsqueeze(torch.nn.Module):
-    def __init__(self, dim: int) -> None:
-        super().__init__()
-        self.dim = dim
-
-    def forward(self, x: torch.Tensor) -> torch.Tensor:
-        with torch.profiler.record_function('UNSQUEEZE'):
-            return x.unsqueeze(self.dim)
-
-
-class Expand0(torch.nn.Module):
-    def __init__(self, i: int) -> None:
-        super().__init__()
-        self.i = i
-
-    def forward(self, x: torch.Tensor) -> torch.Tensor:
-        with torch.profiler.record_function('EXPAND'):
-            x = x.expand(self.i, *x.shape[1:])
-        return x
-=======
     def extra_repr(self) -> str:
-        return f"repeats={self.repeats}, total_length={self.total_length}"
->>>>>>> af5694ec
+        return f"repeats={self.repeats}, total_length={self.total_length}"